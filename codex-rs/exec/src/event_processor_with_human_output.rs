use codex_common::elapsed::format_duration;
use codex_common::elapsed::format_elapsed;
use codex_core::config::Config;
use codex_core::plan_tool::UpdatePlanArgs;
use codex_core::protocol::AgentMessageDeltaEvent;
use codex_core::protocol::AgentMessageEvent;
use codex_core::protocol::AgentReasoningDeltaEvent;
use codex_core::protocol::BackgroundEventEvent;
use codex_core::protocol::ErrorEvent;
use codex_core::protocol::Event;
use codex_core::protocol::EventMsg;
use codex_core::protocol::ExecCommandBeginEvent;
use codex_core::protocol::ExecCommandEndEvent;
use codex_core::protocol::FileChange;
use codex_core::protocol::McpInvocation;
use codex_core::protocol::McpToolCallBeginEvent;
use codex_core::protocol::McpToolCallEndEvent;
use codex_core::protocol::PatchApplyBeginEvent;
use codex_core::protocol::PatchApplyEndEvent;
use codex_core::protocol::SessionConfiguredEvent;
use codex_core::protocol::TaskCompleteEvent;
use codex_core::protocol::TokenUsage;
use codex_core::protocol::TurnDiffEvent;
use owo_colors::OwoColorize;
use owo_colors::Style;
use shlex::try_join;
use std::collections::HashMap;
use std::io::Write;
use std::path::PathBuf;
use std::time::Instant;

use crate::event_processor::CodexStatus;
use crate::event_processor::EventProcessor;
use crate::event_processor::create_config_summary_entries;
use crate::event_processor::handle_last_message;

/// This should be configurable. When used in CI, users may not want to impose
/// a limit so they can see the full transcript.
const MAX_OUTPUT_LINES_FOR_EXEC_TOOL_CALL: usize = 20;
pub(crate) struct EventProcessorWithHumanOutput {
    call_id_to_command: HashMap<String, ExecCommandBegin>,
    call_id_to_patch: HashMap<String, PatchApplyBegin>,

    // To ensure that --color=never is respected, ANSI escapes _must_ be added
    // using .style() with one of these fields. If you need a new style, add a
    // new field here.
    bold: Style,
    italic: Style,
    dimmed: Style,

    magenta: Style,
    red: Style,
    green: Style,
    cyan: Style,

    /// Whether to include `AgentReasoning` events in the output.
    show_agent_reasoning: bool,
    answer_started: bool,
    reasoning_started: bool,
    last_message_path: Option<PathBuf>,
}

impl EventProcessorWithHumanOutput {
    pub(crate) fn create_with_ansi(
        with_ansi: bool,
        config: &Config,
        last_message_path: Option<PathBuf>,
    ) -> Self {
        let call_id_to_command = HashMap::new();
        let call_id_to_patch = HashMap::new();

        if with_ansi {
            Self {
                call_id_to_command,
                call_id_to_patch,
                bold: Style::new().bold(),
                italic: Style::new().italic(),
                dimmed: Style::new().dimmed(),
                magenta: Style::new().magenta(),
                red: Style::new().red(),
                green: Style::new().green(),
                cyan: Style::new().cyan(),
                show_agent_reasoning: !config.hide_agent_reasoning,
                answer_started: false,
                reasoning_started: false,
                last_message_path,
            }
        } else {
            Self {
                call_id_to_command,
                call_id_to_patch,
                bold: Style::new(),
                italic: Style::new(),
                dimmed: Style::new(),
                magenta: Style::new(),
                red: Style::new(),
                green: Style::new(),
                cyan: Style::new(),
                show_agent_reasoning: !config.hide_agent_reasoning,
                answer_started: false,
                reasoning_started: false,
                last_message_path,
            }
        }
    }
}

struct ExecCommandBegin {
    command: Vec<String>,
}

struct PatchApplyBegin {
    start_time: Instant,
    auto_approved: bool,
}

// Timestamped println helper. The timestamp is styled with self.dimmed.
#[macro_export]
macro_rules! ts_println {
    ($self:ident, $($arg:tt)*) => {{
        let now = chrono::Utc::now();
        let formatted = now.format("[%Y-%m-%dT%H:%M:%S]");
        print!("{} ", formatted.style($self.dimmed));
        println!($($arg)*);
    }};
}

impl EventProcessor for EventProcessorWithHumanOutput {
    /// Print a concise summary of the effective configuration that will be used
    /// for the session. This mirrors the information shown in the TUI welcome
    /// screen.
    fn print_config_summary(&mut self, config: &Config, prompt: &str) {
        const VERSION: &str = env!("CARGO_PKG_VERSION");
        ts_println!(
            self,
            "OpenAI Codex v{} (research preview)\n--------",
            VERSION
        );

        let entries = create_config_summary_entries(config);

        for (key, value) in entries {
            println!("{} {}", format!("{key}:").style(self.bold), value);
        }

        println!("--------");

        // Echo the prompt that will be sent to the agent so it is visible in the
        // transcript/logs before any events come in. Note the prompt may have been
        // read from stdin, so it may not be visible in the terminal otherwise.
        ts_println!(
            self,
            "{}\n{}",
            "User instructions:".style(self.bold).style(self.cyan),
            prompt
        );
    }

    fn process_event(&mut self, event: Event) -> CodexStatus {
        let Event { id: _, msg } = event;
        match msg {
            EventMsg::Error(ErrorEvent { message }) => {
                let prefix = "ERROR:".style(self.red);
                ts_println!(self, "{prefix} {message}");
            }
            EventMsg::BackgroundEvent(BackgroundEventEvent { message }) => {
                ts_println!(self, "{}", message.style(self.dimmed));
            }
            EventMsg::TaskStarted => {
                // Ignore.
            }
            EventMsg::TaskComplete(TaskCompleteEvent { last_agent_message }) => {
<<<<<<< HEAD
                handle_last_message(
                    last_agent_message.as_deref(),
                    self.last_message_path.as_deref(),
                );
                ts_println!(self, "{}", "Task complete.".style(self.green));
=======
                if let Some(output_file) = self.last_message_path.as_deref() {
                    handle_last_message(last_agent_message.as_deref(), output_file);
                }
>>>>>>> e38ce39c
                return CodexStatus::InitiateShutdown;
            }
            EventMsg::TokenCount(TokenUsage { total_tokens, .. }) => {
                ts_println!(self, "tokens used: {total_tokens}");
            }
            EventMsg::AgentMessageDelta(AgentMessageDeltaEvent { delta }) => {
                if !self.answer_started {
                    ts_println!(self, "{}\n", "codex".style(self.italic).style(self.magenta));
                    self.answer_started = true;
                }
                print!("{delta}");
                #[allow(clippy::expect_used)]
                std::io::stdout().flush().expect("could not flush stdout");
            }
            EventMsg::AgentReasoningDelta(AgentReasoningDeltaEvent { delta }) => {
                if !self.show_agent_reasoning {
                    return CodexStatus::Running;
                }
                if !self.reasoning_started {
                    ts_println!(
                        self,
                        "{}\n",
                        "thinking".style(self.italic).style(self.magenta),
                    );
                    self.reasoning_started = true;
                }
                print!("{delta}");
                #[allow(clippy::expect_used)]
                std::io::stdout().flush().expect("could not flush stdout");
            }
            EventMsg::AgentMessage(AgentMessageEvent { message }) => {
                // if answer_started is false, this means we haven't received any
                // delta. Thus, we need to print the message as a new answer.
                if !self.answer_started {
                    ts_println!(
                        self,
                        "{}\n{}",
                        "codex".style(self.italic).style(self.magenta),
                        message,
                    );
                } else {
                    println!();
                    self.answer_started = false;
                }
            }
            EventMsg::ExecCommandBegin(ExecCommandBeginEvent {
                call_id,
                command,
                cwd,
            }) => {
                self.call_id_to_command.insert(
                    call_id.clone(),
                    ExecCommandBegin {
                        command: command.clone(),
                    },
                );
                ts_println!(
                    self,
                    "{} {} in {}",
                    "exec".style(self.magenta),
                    escape_command(&command).style(self.bold),
                    cwd.to_string_lossy(),
                );
            }
            EventMsg::ExecCommandOutputDelta(_) => {}
            EventMsg::ExecCommandEnd(ExecCommandEndEvent {
                call_id,
                stdout,
                stderr,
                duration,
                exit_code,
            }) => {
                let exec_command = self.call_id_to_command.remove(&call_id);
                let (duration, call) = if let Some(ExecCommandBegin { command, .. }) = exec_command
                {
                    (
                        format!(" in {}", format_duration(duration)),
                        format!("{}", escape_command(&command).style(self.bold)),
                    )
                } else {
                    ("".to_string(), format!("exec('{call_id}')"))
                };

                let output = if exit_code == 0 { stdout } else { stderr };
                let truncated_output = output
                    .lines()
                    .take(MAX_OUTPUT_LINES_FOR_EXEC_TOOL_CALL)
                    .collect::<Vec<_>>()
                    .join("\n");
                match exit_code {
                    0 => {
                        let title = format!("{call} succeeded{duration}:");
                        ts_println!(self, "{}", title.style(self.green));
                    }
                    _ => {
                        let title = format!("{call} exited {exit_code}{duration}:");
                        ts_println!(self, "{}", title.style(self.red));
                    }
                }
                println!("{}", truncated_output.style(self.dimmed));
            }
            EventMsg::McpToolCallBegin(McpToolCallBeginEvent {
                call_id: _,
                invocation,
            }) => {
                ts_println!(
                    self,
                    "{} {}",
                    "tool".style(self.magenta),
                    format_mcp_invocation(&invocation).style(self.bold),
                );
            }
            EventMsg::McpToolCallEnd(tool_call_end_event) => {
                let is_success = tool_call_end_event.is_success();
                let McpToolCallEndEvent {
                    call_id: _,
                    result,
                    invocation,
                    duration,
                } = tool_call_end_event;

                let duration = format!(" in {}", format_duration(duration));

                let status_str = if is_success { "success" } else { "failed" };
                let title_style = if is_success { self.green } else { self.red };
                let title = format!(
                    "{} {status_str}{duration}:",
                    format_mcp_invocation(&invocation)
                );

                ts_println!(self, "{}", title.style(title_style));

                if let Ok(res) = result {
                    let val: serde_json::Value = res.into();
                    let pretty =
                        serde_json::to_string_pretty(&val).unwrap_or_else(|_| val.to_string());

                    for line in pretty.lines().take(MAX_OUTPUT_LINES_FOR_EXEC_TOOL_CALL) {
                        println!("{}", line.style(self.dimmed));
                    }
                }
            }
            EventMsg::PatchApplyBegin(PatchApplyBeginEvent {
                call_id,
                auto_approved,
                changes,
            }) => {
                // Store metadata so we can calculate duration later when we
                // receive the corresponding PatchApplyEnd event.
                self.call_id_to_patch.insert(
                    call_id.clone(),
                    PatchApplyBegin {
                        start_time: Instant::now(),
                        auto_approved,
                    },
                );

                ts_println!(
                    self,
                    "{} auto_approved={}:",
                    "apply_patch".style(self.magenta),
                    auto_approved,
                );

                // Pretty-print the patch summary with colored diff markers so
                // it's easy to scan in the terminal output.
                for (path, change) in changes.iter() {
                    match change {
                        FileChange::Add { content } => {
                            let header = format!(
                                "{} {}",
                                format_file_change(change),
                                path.to_string_lossy()
                            );
                            println!("{}", header.style(self.magenta));
                            for line in content.lines() {
                                println!("{}", line.style(self.green));
                            }
                        }
                        FileChange::Delete => {
                            let header = format!(
                                "{} {}",
                                format_file_change(change),
                                path.to_string_lossy()
                            );
                            println!("{}", header.style(self.magenta));
                        }
                        FileChange::Update {
                            unified_diff,
                            move_path,
                        } => {
                            let header = if let Some(dest) = move_path {
                                format!(
                                    "{} {} -> {}",
                                    format_file_change(change),
                                    path.to_string_lossy(),
                                    dest.to_string_lossy()
                                )
                            } else {
                                format!("{} {}", format_file_change(change), path.to_string_lossy())
                            };
                            println!("{}", header.style(self.magenta));

                            // Colorize diff lines. We keep file header lines
                            // (--- / +++) without extra coloring so they are
                            // still readable.
                            for diff_line in unified_diff.lines() {
                                if diff_line.starts_with('+') && !diff_line.starts_with("+++") {
                                    println!("{}", diff_line.style(self.green));
                                } else if diff_line.starts_with('-')
                                    && !diff_line.starts_with("---")
                                {
                                    println!("{}", diff_line.style(self.red));
                                } else {
                                    println!("{diff_line}");
                                }
                            }
                        }
                    }
                }
            }
            EventMsg::PatchApplyEnd(PatchApplyEndEvent {
                call_id,
                stdout,
                stderr,
                success,
                ..
            }) => {
                let patch_begin = self.call_id_to_patch.remove(&call_id);

                // Compute duration and summary label similar to exec commands.
                let (duration, label) = if let Some(PatchApplyBegin {
                    start_time,
                    auto_approved,
                }) = patch_begin
                {
                    (
                        format!(" in {}", format_elapsed(start_time)),
                        format!("apply_patch(auto_approved={auto_approved})"),
                    )
                } else {
                    (String::new(), format!("apply_patch('{call_id}')"))
                };

                let (exit_code, output, title_style) = if success {
                    (0, stdout, self.green)
                } else {
                    (1, stderr, self.red)
                };

                let title = format!("{label} exited {exit_code}{duration}:");
                ts_println!(self, "{}", title.style(title_style));
                for line in output.lines() {
                    println!("{}", line.style(self.dimmed));
                }
            }
            EventMsg::TurnDiff(TurnDiffEvent { unified_diff }) => {
                ts_println!(self, "{}", "turn diff:".style(self.magenta));
                println!("{unified_diff}");
            }
            EventMsg::ExecApprovalRequest(_) => {
                // Should we exit?
            }
            EventMsg::ApplyPatchApprovalRequest(_) => {
                // Should we exit?
            }
            EventMsg::AgentReasoning(agent_reasoning_event) => {
                if self.show_agent_reasoning {
                    if !self.reasoning_started {
                        ts_println!(
                            self,
                            "{}\n{}",
                            "codex".style(self.italic).style(self.magenta),
                            agent_reasoning_event.text,
                        );
                    } else {
                        println!();
                        self.reasoning_started = false;
                    }
                }
            }
            EventMsg::SessionConfigured(session_configured_event) => {
                let SessionConfiguredEvent {
                    session_id,
                    model,
                    history_log_id: _,
                    history_entry_count: _,
                } = session_configured_event;

                ts_println!(
                    self,
                    "{} {}",
                    "codex session".style(self.magenta).style(self.bold),
                    session_id.to_string().style(self.dimmed)
                );

                ts_println!(self, "model: {}", model);
                println!();
            }
            EventMsg::PlanUpdate(plan_update_event) => {
                let UpdatePlanArgs { explanation, plan } = plan_update_event;
                ts_println!(self, "explanation: {explanation:?}");
                ts_println!(self, "plan: {plan:?}");
            }
            EventMsg::GetHistoryEntryResponse(_) => {
                // Currently ignored in exec output.
            }
            EventMsg::ShutdownComplete => return CodexStatus::Shutdown,
        }
        CodexStatus::Running
    }
}

fn escape_command(command: &[String]) -> String {
    try_join(command.iter().map(|s| s.as_str())).unwrap_or_else(|_| command.join(" "))
}

fn format_file_change(change: &FileChange) -> &'static str {
    match change {
        FileChange::Add { .. } => "A",
        FileChange::Delete => "D",
        FileChange::Update {
            move_path: Some(_), ..
        } => "R",
        FileChange::Update {
            move_path: None, ..
        } => "M",
    }
}

fn format_mcp_invocation(invocation: &McpInvocation) -> String {
    // Build fully-qualified tool name: server.tool
    let fq_tool_name = format!("{}.{}", invocation.server, invocation.tool);

    // Format arguments as compact JSON so they fit on one line.
    let args_str = invocation
        .arguments
        .as_ref()
        .map(|v: &serde_json::Value| serde_json::to_string(v).unwrap_or_else(|_| v.to_string()))
        .unwrap_or_default();

    if args_str.is_empty() {
        format!("{fq_tool_name}()")
    } else {
        format!("{fq_tool_name}({args_str})")
    }
}<|MERGE_RESOLUTION|>--- conflicted
+++ resolved
@@ -170,17 +170,9 @@
                 // Ignore.
             }
             EventMsg::TaskComplete(TaskCompleteEvent { last_agent_message }) => {
-<<<<<<< HEAD
-                handle_last_message(
-                    last_agent_message.as_deref(),
-                    self.last_message_path.as_deref(),
-                );
-                ts_println!(self, "{}", "Task complete.".style(self.green));
-=======
                 if let Some(output_file) = self.last_message_path.as_deref() {
                     handle_last_message(last_agent_message.as_deref(), output_file);
                 }
->>>>>>> e38ce39c
                 return CodexStatus::InitiateShutdown;
             }
             EventMsg::TokenCount(TokenUsage { total_tokens, .. }) => {
