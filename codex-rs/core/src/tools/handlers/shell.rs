use async_trait::async_trait;
use codex_protocol::models::ShellToolCallParams;
use std::sync::Arc;

<<<<<<< HEAD
use crate::codex::Session;
=======
use crate::apply_patch;
use crate::apply_patch::InternalApplyPatchInvocation;
use crate::apply_patch::convert_apply_patch_to_protocol;
>>>>>>> a6b94715
use crate::codex::TurnContext;
use crate::exec::ExecParams;
use crate::exec_env::CODEX_SESSION_ID_ENV_VAR;
use crate::exec_env::create_env;
use crate::function_tool::FunctionCallError;
use crate::tools::context::ToolInvocation;
use crate::tools::context::ToolOutput;
use crate::tools::context::ToolPayload;
use crate::tools::events::ToolEmitter;
use crate::tools::events::ToolEventCtx;
use crate::tools::orchestrator::ToolOrchestrator;
use crate::tools::registry::ToolHandler;
use crate::tools::registry::ToolKind;
use crate::tools::runtimes::apply_patch::ApplyPatchRequest;
use crate::tools::runtimes::apply_patch::ApplyPatchRuntime;
use crate::tools::runtimes::shell::ShellRequest;
use crate::tools::runtimes::shell::ShellRuntime;
use crate::tools::sandboxing::ToolCtx;

pub struct ShellHandler;

impl ShellHandler {
    fn to_exec_params(
        params: ShellToolCallParams,
        session: &Session,
        turn_context: &TurnContext,
    ) -> ExecParams {
        let mut env = create_env(&turn_context.shell_environment_policy);
        env.insert(
            CODEX_SESSION_ID_ENV_VAR.to_string(),
            session.conversation_id().to_string(),
        );

        ExecParams {
            command: params.command,
            cwd: turn_context.resolve_path(params.workdir.clone()),
            timeout_ms: params.timeout_ms,
            env,
            with_escalated_permissions: params.with_escalated_permissions,
            justification: params.justification,
            arg0: None,
        }
    }
}

#[async_trait]
impl ToolHandler for ShellHandler {
    fn kind(&self) -> ToolKind {
        ToolKind::Function
    }

    fn matches_kind(&self, payload: &ToolPayload) -> bool {
        matches!(
            payload,
            ToolPayload::Function { .. } | ToolPayload::LocalShell { .. }
        )
    }

    async fn handle(&self, invocation: ToolInvocation) -> Result<ToolOutput, FunctionCallError> {
        let ToolInvocation {
            session,
            turn,
            tracker,
            call_id,
            tool_name,
            payload,
        } = invocation;

        match payload {
            ToolPayload::Function { arguments } => {
                let params: ShellToolCallParams =
                    serde_json::from_str(&arguments).map_err(|e| {
                        FunctionCallError::RespondToModel(format!(
                            "failed to parse function arguments: {e:?}"
                        ))
                    })?;
<<<<<<< HEAD
                let exec_params = Self::to_exec_params(params, session.as_ref(), turn.as_ref());
                let content = handle_container_exec_with_params(
=======
                let exec_params = Self::to_exec_params(params, turn.as_ref());
                Self::run_exec_like(
>>>>>>> a6b94715
                    tool_name.as_str(),
                    exec_params,
                    session,
                    turn,
                    tracker,
                    call_id,
                )
                .await
            }
            ToolPayload::LocalShell { params } => {
<<<<<<< HEAD
                let exec_params = Self::to_exec_params(params, session.as_ref(), turn.as_ref());
                let content = handle_container_exec_with_params(
=======
                let exec_params = Self::to_exec_params(params, turn.as_ref());
                Self::run_exec_like(
>>>>>>> a6b94715
                    tool_name.as_str(),
                    exec_params,
                    session,
                    turn,
                    tracker,
                    call_id,
                )
                .await
            }
            _ => Err(FunctionCallError::RespondToModel(format!(
                "unsupported payload for shell handler: {tool_name}"
            ))),
        }
    }
}

<<<<<<< HEAD
#[cfg(test)]
mod tests {
    use super::*;
    use crate::codex::make_session_and_context;
    use pretty_assertions::assert_eq;

    #[test]
    fn to_exec_params_includes_session_id() {
        let (session, turn) = make_session_and_context();
        let expected_session_id = session.conversation_id().to_string();

        let params = ShellToolCallParams {
            command: vec!["echo".to_string()],
            workdir: None,
            timeout_ms: None,
            with_escalated_permissions: None,
            justification: None,
        };

        let exec_params = ShellHandler::to_exec_params(params, &session, &turn);

        assert_eq!(
            exec_params.env.get(CODEX_SESSION_ID_ENV_VAR),
            Some(&expected_session_id)
        );
=======
impl ShellHandler {
    async fn run_exec_like(
        tool_name: &str,
        exec_params: ExecParams,
        session: Arc<crate::codex::Session>,
        turn: Arc<TurnContext>,
        tracker: crate::tools::context::SharedTurnDiffTracker,
        call_id: String,
    ) -> Result<ToolOutput, FunctionCallError> {
        // Approval policy guard for explicit escalation in non-OnRequest modes.
        if exec_params.with_escalated_permissions.unwrap_or(false)
            && !matches!(
                turn.approval_policy,
                codex_protocol::protocol::AskForApproval::OnRequest
            )
        {
            return Err(FunctionCallError::RespondToModel(format!(
                "approval policy is {policy:?}; reject command — you should not ask for escalated permissions if the approval policy is {policy:?}",
                policy = turn.approval_policy
            )));
        }

        // Intercept apply_patch if present.
        match codex_apply_patch::maybe_parse_apply_patch_verified(
            &exec_params.command,
            &exec_params.cwd,
        ) {
            codex_apply_patch::MaybeApplyPatchVerified::Body(changes) => {
                match apply_patch::apply_patch(session.as_ref(), turn.as_ref(), &call_id, changes)
                    .await
                {
                    InternalApplyPatchInvocation::Output(item) => {
                        // Programmatic apply_patch path; return its result.
                        let content = item?;
                        return Ok(ToolOutput::Function {
                            content,
                            success: Some(true),
                        });
                    }
                    InternalApplyPatchInvocation::DelegateToExec(apply) => {
                        let emitter = ToolEmitter::apply_patch(
                            convert_apply_patch_to_protocol(&apply.action),
                            !apply.user_explicitly_approved_this_action,
                        );
                        let event_ctx = ToolEventCtx::new(
                            session.as_ref(),
                            turn.as_ref(),
                            &call_id,
                            Some(&tracker),
                        );
                        emitter.begin(event_ctx).await;

                        let req = ApplyPatchRequest {
                            patch: apply.action.patch.clone(),
                            cwd: apply.action.cwd.clone(),
                            timeout_ms: exec_params.timeout_ms,
                            user_explicitly_approved: apply.user_explicitly_approved_this_action,
                            codex_exe: turn.codex_linux_sandbox_exe.clone(),
                        };
                        let mut orchestrator = ToolOrchestrator::new();
                        let mut runtime = ApplyPatchRuntime::new();
                        let tool_ctx = ToolCtx {
                            session: session.as_ref(),
                            turn: turn.as_ref(),
                            call_id: call_id.clone(),
                            tool_name: tool_name.to_string(),
                        };
                        let out = orchestrator
                            .run(&mut runtime, &req, &tool_ctx, &turn, turn.approval_policy)
                            .await;
                        let event_ctx = ToolEventCtx::new(
                            session.as_ref(),
                            turn.as_ref(),
                            &call_id,
                            Some(&tracker),
                        );
                        let content = emitter.finish(event_ctx, out).await?;
                        return Ok(ToolOutput::Function {
                            content,
                            success: Some(true),
                        });
                    }
                }
            }
            codex_apply_patch::MaybeApplyPatchVerified::CorrectnessError(parse_error) => {
                return Err(FunctionCallError::RespondToModel(format!(
                    "apply_patch verification failed: {parse_error}"
                )));
            }
            codex_apply_patch::MaybeApplyPatchVerified::ShellParseError(error) => {
                tracing::trace!("Failed to parse shell command, {error:?}");
                // Fall through to regular shell execution.
            }
            codex_apply_patch::MaybeApplyPatchVerified::NotApplyPatch => {
                // Fall through to regular shell execution.
            }
        }

        // Regular shell execution path.
        let emitter = ToolEmitter::shell(exec_params.command.clone(), exec_params.cwd.clone());
        let event_ctx = ToolEventCtx::new(session.as_ref(), turn.as_ref(), &call_id, None);
        emitter.begin(event_ctx).await;

        let req = ShellRequest {
            command: exec_params.command.clone(),
            cwd: exec_params.cwd.clone(),
            timeout_ms: exec_params.timeout_ms,
            env: exec_params.env.clone(),
            with_escalated_permissions: exec_params.with_escalated_permissions,
            justification: exec_params.justification.clone(),
        };
        let mut orchestrator = ToolOrchestrator::new();
        let mut runtime = ShellRuntime::new();
        let tool_ctx = ToolCtx {
            session: session.as_ref(),
            turn: turn.as_ref(),
            call_id: call_id.clone(),
            tool_name: tool_name.to_string(),
        };
        let out = orchestrator
            .run(&mut runtime, &req, &tool_ctx, &turn, turn.approval_policy)
            .await;
        let event_ctx = ToolEventCtx::new(session.as_ref(), turn.as_ref(), &call_id, None);
        let content = emitter.finish(event_ctx, out).await?;
        Ok(ToolOutput::Function {
            content,
            success: Some(true),
        })
>>>>>>> a6b94715
    }
}<|MERGE_RESOLUTION|>--- conflicted
+++ resolved
@@ -2,13 +2,10 @@
 use codex_protocol::models::ShellToolCallParams;
 use std::sync::Arc;
 
-<<<<<<< HEAD
-use crate::codex::Session;
-=======
 use crate::apply_patch;
 use crate::apply_patch::InternalApplyPatchInvocation;
 use crate::apply_patch::convert_apply_patch_to_protocol;
->>>>>>> a6b94715
+use crate::codex::Session;
 use crate::codex::TurnContext;
 use crate::exec::ExecParams;
 use crate::exec_env::CODEX_SESSION_ID_ENV_VAR;
@@ -85,13 +82,8 @@
                             "failed to parse function arguments: {e:?}"
                         ))
                     })?;
-<<<<<<< HEAD
                 let exec_params = Self::to_exec_params(params, session.as_ref(), turn.as_ref());
-                let content = handle_container_exec_with_params(
-=======
-                let exec_params = Self::to_exec_params(params, turn.as_ref());
                 Self::run_exec_like(
->>>>>>> a6b94715
                     tool_name.as_str(),
                     exec_params,
                     session,
@@ -102,13 +94,8 @@
                 .await
             }
             ToolPayload::LocalShell { params } => {
-<<<<<<< HEAD
                 let exec_params = Self::to_exec_params(params, session.as_ref(), turn.as_ref());
-                let content = handle_container_exec_with_params(
-=======
-                let exec_params = Self::to_exec_params(params, turn.as_ref());
                 Self::run_exec_like(
->>>>>>> a6b94715
                     tool_name.as_str(),
                     exec_params,
                     session,
@@ -125,43 +112,15 @@
     }
 }
 
-<<<<<<< HEAD
-#[cfg(test)]
-mod tests {
-    use super::*;
-    use crate::codex::make_session_and_context;
-    use pretty_assertions::assert_eq;
-
-    #[test]
-    fn to_exec_params_includes_session_id() {
-        let (session, turn) = make_session_and_context();
-        let expected_session_id = session.conversation_id().to_string();
-
-        let params = ShellToolCallParams {
-            command: vec!["echo".to_string()],
-            workdir: None,
-            timeout_ms: None,
-            with_escalated_permissions: None,
-            justification: None,
-        };
-
-        let exec_params = ShellHandler::to_exec_params(params, &session, &turn);
-
-        assert_eq!(
-            exec_params.env.get(CODEX_SESSION_ID_ENV_VAR),
-            Some(&expected_session_id)
-        );
-=======
 impl ShellHandler {
     async fn run_exec_like(
         tool_name: &str,
         exec_params: ExecParams,
-        session: Arc<crate::codex::Session>,
+        session: Arc<Session>,
         turn: Arc<TurnContext>,
         tracker: crate::tools::context::SharedTurnDiffTracker,
         call_id: String,
     ) -> Result<ToolOutput, FunctionCallError> {
-        // Approval policy guard for explicit escalation in non-OnRequest modes.
         if exec_params.with_escalated_permissions.unwrap_or(false)
             && !matches!(
                 turn.approval_policy,
@@ -174,7 +133,6 @@
             )));
         }
 
-        // Intercept apply_patch if present.
         match codex_apply_patch::maybe_parse_apply_patch_verified(
             &exec_params.command,
             &exec_params.cwd,
@@ -184,7 +142,6 @@
                     .await
                 {
                     InternalApplyPatchInvocation::Output(item) => {
-                        // Programmatic apply_patch path; return its result.
                         let content = item?;
                         return Ok(ToolOutput::Function {
                             content,
@@ -243,14 +200,10 @@
             }
             codex_apply_patch::MaybeApplyPatchVerified::ShellParseError(error) => {
                 tracing::trace!("Failed to parse shell command, {error:?}");
-                // Fall through to regular shell execution.
-            }
-            codex_apply_patch::MaybeApplyPatchVerified::NotApplyPatch => {
-                // Fall through to regular shell execution.
-            }
-        }
-
-        // Regular shell execution path.
+            }
+            codex_apply_patch::MaybeApplyPatchVerified::NotApplyPatch => {}
+        }
+
         let emitter = ToolEmitter::shell(exec_params.command.clone(), exec_params.cwd.clone());
         let event_ctx = ToolEventCtx::new(session.as_ref(), turn.as_ref(), &call_id, None);
         emitter.begin(event_ctx).await;
@@ -280,6 +233,33 @@
             content,
             success: Some(true),
         })
->>>>>>> a6b94715
+    }
+}
+
+#[cfg(test)]
+mod tests {
+    use super::*;
+    use crate::codex::make_session_and_context;
+    use pretty_assertions::assert_eq;
+
+    #[test]
+    fn to_exec_params_includes_session_id() {
+        let (session, turn) = make_session_and_context();
+        let expected_session_id = session.conversation_id().to_string();
+
+        let params = ShellToolCallParams {
+            command: vec!["echo".to_string()],
+            workdir: None,
+            timeout_ms: None,
+            with_escalated_permissions: None,
+            justification: None,
+        };
+
+        let exec_params = ShellHandler::to_exec_params(params, &session, &turn);
+
+        assert_eq!(
+            exec_params.env.get(CODEX_SESSION_ID_ENV_VAR),
+            Some(&expected_session_id)
+        );
     }
 }