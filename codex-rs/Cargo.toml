--- conflicted
+++ resolved
@@ -191,11 +191,8 @@
 tokio-stream = "0.1.17"
 tokio-test = "0.4"
 tokio-util = "0.7.16"
-<<<<<<< HEAD
+rdkafka = { version = "0.38", default-features = false, features = ["cmake-build", "libz", "ssl", "tokio"] }
 tokio-tungstenite = "0.24"
-=======
-rdkafka = { version = "0.38", default-features = false, features = ["cmake-build", "libz", "ssl", "tokio"] }
->>>>>>> d4dc1719
 toml = "0.9.5"
 toml_edit = "0.23.4"
 tonic = "0.13.1"
