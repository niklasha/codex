[workspace]
members = [
    "backend-client",
    "ansi-escape",
    "async-utils",
    "app-server",
    "app-server-protocol",
    "apply-patch",
    "arg0",
    "feedback",
    "codex-backend-openapi-models",
    "cloud-tasks",
    "cloud-tasks-client",
    "cli",
    "common",
    "core",
    "exec",
    "execpolicy",
    "keyring-store",
    "file-search",
    "linux-sandbox",
    "login",
    "mcp-server",
    "mcp-types",
    "ollama",
    "process-hardening",
    "protocol",
    "rmcp-client",
    "responses-api-proxy",
    "stdio-to-uds",
    "otel",
    "tui",
    "utils/git",
    "utils/cache",
    "utils/image",
    "utils/json-to-toml",
    "utils/pty",
    "utils/readiness",
    "utils/string",
    "utils/tokenizer",
]
resolver = "2"

[workspace.package]
version = "0.0.0"
# Track the edition for all workspace crates in one place. Individual
# crates can still override this value, but keeping it here means new
# crates created with `cargo new -w ...` automatically inherit the 2024
# edition.
edition = "2024"

[workspace.dependencies]
# Internal
app_test_support = { path = "app-server/tests/common" }
codex-ansi-escape = { path = "ansi-escape" }
codex-app-server = { path = "app-server" }
codex-app-server-protocol = { path = "app-server-protocol" }
codex-apply-patch = { path = "apply-patch" }
codex-arg0 = { path = "arg0" }
codex-async-utils = { path = "async-utils" }
codex-backend-client = { path = "backend-client" }
codex-chatgpt = { path = "chatgpt" }
codex-common = { path = "common" }
codex-core = { path = "core" }
codex-exec = { path = "exec" }
codex-feedback = { path = "feedback" }
codex-file-search = { path = "file-search" }
codex-git = { path = "utils/git" }
codex-keyring-store = { path = "keyring-store" }
codex-linux-sandbox = { path = "linux-sandbox" }
codex-login = { path = "login" }
codex-mcp-server = { path = "mcp-server" }
codex-ollama = { path = "ollama" }
codex-otel = { path = "otel" }
codex-process-hardening = { path = "process-hardening" }
codex-protocol = { path = "protocol" }
codex-responses-api-proxy = { path = "responses-api-proxy" }
codex-rmcp-client = { path = "rmcp-client" }
codex-stdio-to-uds = { path = "stdio-to-uds" }
codex-tui = { path = "tui" }
codex-utils-cache = { path = "utils/cache" }
codex-utils-image = { path = "utils/image" }
codex-utils-json-to-toml = { path = "utils/json-to-toml" }
codex-utils-pty = { path = "utils/pty" }
codex-utils-readiness = { path = "utils/readiness" }
codex-utils-string = { path = "utils/string" }
codex-utils-tokenizer = { path = "utils/tokenizer" }
codex-windows-sandbox = { path = "windows-sandbox-rs" }
core_test_support = { path = "core/tests/common" }
mcp-types = { path = "mcp-types" }
mcp_test_support = { path = "mcp-server/tests/common" }

# External
allocative = "0.3.3"
ansi-to-tui = "7.0.0"
anyhow = "1"
arboard = { version = "3", features = ["wayland-data-control"] }
askama = "0.14"
assert_cmd = "2"
assert_matches = "1.5.0"
async-channel = "2.3.1"
async-stream = "0.3.6"
async-trait = "0.1.89"
axum = { version = "0.8", default-features = false }
base64 = "0.22.1"
bytes = "1.10.1"
chrono = "0.4.42"
clap = "4"
clap_complete = "4"
color-eyre = "0.6.3"
crossterm = "0.28.1"
ctor = "0.5.0"
derive_more = "2"
diffy = "0.4.2"
dirs = "6"
dotenvy = "0.15.7"
dunce = "1.0.4"
env-flags = "0.1.1"
env_logger = "0.11.5"
escargot = "0.5"
eventsource-stream = "0.2.3"
futures = { version = "0.3", default-features = false }
futures-util = "0.3"
http = "1.3.1"
icu_decimal = "2.1"
icu_locale_core = "2.1"
icu_provider = { version = "2.1", features = ["sync"] }
ignore = "0.4.23"
image = { version = "^0.25.8", default-features = false }
indexmap = "2.12.0"
insta = "1.43.2"
itertools = "0.14.0"
keyring = "3.6"
landlock = "0.4.1"
lazy_static = "1"
libc = "0.2.175"
log = "0.4"
lru = "0.12.5"
maplit = "1.0.2"
mime_guess = "2.0.5"
multimap = "0.10.0"
notify = "8.2.0"
nucleo-matcher = "0.3.1"
once_cell = "1"
openssl-sys = "*"
opentelemetry = "0.30.0"
opentelemetry-appender-tracing = "0.30.0"
opentelemetry-otlp = "0.30.0"
opentelemetry-semantic-conventions = "0.30.0"
opentelemetry_sdk = "0.30.0"
os_info = "3.12.0"
owo-colors = "4.2.0"
paste = "1.0.15"
path-absolutize = "3.1.1"
pathdiff = "0.2"
portable-pty = "0.9.0"
predicates = "3"
pretty_assertions = "1.4.1"
pulldown-cmark = "0.10"
rand = "0.9"
ratatui = "0.29.0"
ratatui-macros = "0.6.0"
regex-lite = "0.1.7"
reqwest = "0.12"
rmcp = { version = "0.8.5", default-features = false }
schemars = "0.8.22"
seccompiler = "0.5.0"
sentry = "0.34.0"
serde = "1"
serde_json = "1"
serde_with = "3.14"
serial_test = "3.2.0"
sha1 = "0.10.6"
sha2 = "0.10"
shlex = "1.3.0"
similar = "2.7.0"
starlark = "0.13.0"
strum = "0.27.2"
strum_macros = "0.27.2"
supports-color = "3.0.2"
sys-locale = "0.3.2"
tempfile = "3.23.0"
test-log = "0.2.18"
textwrap = "0.16.2"
thiserror = "2.0.17"
time = "0.3"
tiny_http = "0.12"
tokio = "1"
tokio-stream = "0.1.17"
tokio-test = "0.4"
tokio-util = "0.7.16"
<<<<<<< HEAD
tokio-tungstenite = "0.24"
=======
rdkafka = { version = "0.38", default-features = false, features = ["cmake-build", "libz", "ssl", "tokio"] }
>>>>>>> 87bd88fd
toml = "0.9.5"
toml_edit = "0.23.4"
tonic = "0.13.1"
tracing = "0.1.41"
tracing-appender = "0.2.3"
tracing-subscriber = "0.3.20"
tracing-test = "0.2.5"
tree-sitter = "0.25.10"
tree-sitter-bash = "0.25"
tree-sitter-highlight = "0.25.10"
ts-rs = "11"
uds_windows = "1.1.0"
unicode-segmentation = "1.12.0"
unicode-width = "0.2"
url = "2"
urlencoding = "2.1"
uuid = "1"
vt100 = "0.16.2"
walkdir = "2.5.0"
webbrowser = "1.0"
which = "6"
wildmatch = "2.5.0"

wiremock = "0.6"
zeroize = "1.8.2"

[workspace.lints]
rust = {}

[workspace.lints.clippy]
expect_used = "deny"
identity_op = "deny"
manual_clamp = "deny"
manual_filter = "deny"
manual_find = "deny"
manual_flatten = "deny"
manual_map = "deny"
manual_memcpy = "deny"
manual_non_exhaustive = "deny"
manual_ok_or = "deny"
manual_range_contains = "deny"
manual_retain = "deny"
manual_strip = "deny"
manual_try_fold = "deny"
manual_unwrap_or = "deny"
needless_borrow = "deny"
needless_borrowed_reference = "deny"
needless_collect = "deny"
needless_late_init = "deny"
needless_option_as_deref = "deny"
needless_question_mark = "deny"
needless_update = "deny"
redundant_clone = "deny"
redundant_closure = "deny"
redundant_closure_for_method_calls = "deny"
redundant_static_lifetimes = "deny"
trivially_copy_pass_by_ref = "deny"
uninlined_format_args = "deny"
unnecessary_filter_map = "deny"
unnecessary_lazy_evaluations = "deny"
unnecessary_sort_by = "deny"
unnecessary_to_owned = "deny"
unwrap_used = "deny"

# cargo-shear cannot see the platform-specific openssl-sys usage, so we
# silence the false positive here instead of deleting a real dependency.
[workspace.metadata.cargo-shear]
ignored = [
    "icu_provider",
    "openssl-sys",
    "codex-utils-readiness",
    "codex-utils-tokenizer",
]

[profile.release]
lto = "fat"
# Because we bundle some of these executables with the TypeScript CLI, we
# remove everything to make the binary as small as possible.
strip = "symbols"

# See https://github.com/openai/codex/issues/1411 for details.
codegen-units = 1

[profile.ci-test]
debug = 1         # Reduce debug symbol size
inherits = "test"
opt-level = 0

[patch.crates-io]
# Uncomment to debug local changes.
# ratatui = { path = "../../ratatui" }
crossterm = { git = "https://github.com/nornagon/crossterm", branch = "nornagon/color-query" }
ratatui = { git = "https://github.com/nornagon/ratatui", branch = "nornagon-v0.29.0-patch" }

# Uncomment to debug local changes.
# rmcp = { path = "../../rust-sdk/crates/rmcp" }<|MERGE_RESOLUTION|>--- conflicted
+++ resolved
@@ -189,11 +189,8 @@
 tokio-stream = "0.1.17"
 tokio-test = "0.4"
 tokio-util = "0.7.16"
-<<<<<<< HEAD
 tokio-tungstenite = "0.24"
-=======
 rdkafka = { version = "0.38", default-features = false, features = ["cmake-build", "libz", "ssl", "tokio"] }
->>>>>>> 87bd88fd
 toml = "0.9.5"
 toml_edit = "0.23.4"
 tonic = "0.13.1"
