// Forbid accidental stdout/stderr writes in the *library* portion of the TUI.
// The standalone `codex-tui` binary prints a short help message before the
// alternate‑screen mode starts; that file opts‑out locally via `allow`.
#![deny(clippy::print_stdout, clippy::print_stderr)]
#![deny(clippy::disallowed_methods)]
use additional_dirs::add_dir_warning_message;
use app::App;
pub use app::AppExitInfo;
use codex_app_server_protocol::AuthMode;
use codex_core::AuthManager;
use codex_core::BUILT_IN_OSS_MODEL_PROVIDER_ID;
use codex_core::CodexAuth;
use codex_core::INTERACTIVE_SESSION_SOURCES;
use codex_core::RolloutRecorder;
use codex_core::auth::enforce_login_restrictions;
use codex_core::config::Config;
use codex_core::config::ConfigOverrides;
use codex_core::find_conversation_path_by_id_str;
use codex_core::protocol::AskForApproval;
use codex_ollama::DEFAULT_OSS_MODEL;
use codex_protocol::config_types::SandboxMode;
use opentelemetry_appender_tracing::layer::OpenTelemetryTracingBridge;
use std::fs::OpenOptions;
use std::path::PathBuf;
use tracing::error;
use tracing_appender::non_blocking;
use tracing_subscriber::EnvFilter;
use tracing_subscriber::filter::Targets;
use tracing_subscriber::prelude::*;

mod additional_dirs;
mod app;
mod app_backtrack;
mod app_event;
mod app_event_sender;
mod ascii_animation;
mod bottom_pane;
mod chatwidget;
mod cli;
mod clipboard_paste;
mod color;
pub mod custom_terminal;
mod diff_render;
mod exec_cell;
mod exec_command;
mod file_search;
mod frames;
mod get_git_diff;
mod history_cell;
pub mod insert_history;
mod key_hint;
pub mod live_wrap;
mod markdown;
mod markdown_render;
mod markdown_stream;
pub mod onboarding;
mod pager_overlay;
pub mod public_widgets;
mod render;
mod resume_picker;
mod selection_list;
mod session_log;
mod shimmer;
mod slash_command;
mod status;
mod status_indicator_widget;
mod streaming;
mod style;
mod terminal_palette;
mod text_formatting;
mod tui;
mod ui_consts;
mod update_prompt;
pub mod updates;
mod version;
#[cfg(not(target_env = "musl"))]
mod voice;
mod wrapping;

<<<<<<< HEAD
/// Update action the CLI should perform after the TUI exits.
#[derive(Debug, Clone, Copy, PartialEq, Eq)]
pub enum UpdateAction {
    /// Update via `npm install -g @openai/codex@latest`.
    NpmGlobalLatest,
    /// Update via `bun install -g @openai/codex@latest`.
    BunGlobalLatest,
    /// Update via `brew upgrade codex`.
    BrewUpgrade,
}

impl UpdateAction {
    /// Returns the list of command-line arguments for invoking the update.
    pub fn command_args(&self) -> (&'static str, &'static [&'static str]) {
        match self {
            UpdateAction::NpmGlobalLatest => ("npm", &["install", "-g", "@openai/codex@latest"]),
            UpdateAction::BunGlobalLatest => ("bun", &["install", "-g", "@openai/codex@latest"]),
            UpdateAction::BrewUpgrade => ("brew", &["upgrade", "codex"]),
        }
    }

    /// Returns string representation of the command-line arguments for invoking the update.
    pub fn command_str(&self) -> String {
        let (command, args) = self.command_args();
        let args_str = args.join(" ");
        format!("{command} {args_str}")
    }
}
=======
mod wrapping;
>>>>>>> da82153a

#[cfg(test)]
pub mod test_backend;

use crate::onboarding::TrustDirectorySelection;
use crate::onboarding::WSL_INSTRUCTIONS;
use crate::onboarding::onboarding_screen::OnboardingScreenArgs;
use crate::onboarding::onboarding_screen::run_onboarding_app;
use crate::tui::Tui;
pub use cli::Cli;
pub use markdown_render::render_markdown_text;
pub use public_widgets::composer_input::ComposerAction;
pub use public_widgets::composer_input::ComposerInput;
use std::io::Write as _;

// (tests access modules directly within the crate)

pub async fn run_main(
    cli: Cli,
    codex_linux_sandbox_exe: Option<PathBuf>,
) -> std::io::Result<AppExitInfo> {
    let (sandbox_mode, approval_policy) = if cli.full_auto {
        (
            Some(SandboxMode::WorkspaceWrite),
            Some(AskForApproval::OnRequest),
        )
    } else if cli.dangerously_bypass_approvals_and_sandbox {
        (
            Some(SandboxMode::DangerFullAccess),
            Some(AskForApproval::Never),
        )
    } else {
        (
            cli.sandbox_mode.map(Into::<SandboxMode>::into),
            cli.approval_policy.map(Into::into),
        )
    };

    // When using `--oss`, let the bootstrapper pick the model (defaulting to
    // gpt-oss:20b) and ensure it is present locally. Also, force the built‑in
    // `oss` model provider.
    let model = if let Some(model) = &cli.model {
        Some(model.clone())
    } else if cli.oss {
        Some(DEFAULT_OSS_MODEL.to_owned())
    } else {
        None // No model specified, will use the default.
    };

    let model_provider_override = if cli.oss {
        Some(BUILT_IN_OSS_MODEL_PROVIDER_ID.to_owned())
    } else {
        None
    };

    // canonicalize the cwd
    let cwd = cli.cwd.clone().map(|p| p.canonicalize().unwrap_or(p));
    let additional_dirs = cli.add_dir.clone();

    let overrides = ConfigOverrides {
        model,
        review_model: None,
        approval_policy,
        sandbox_mode,
        cwd,
        model_provider: model_provider_override,
        config_profile: cli.config_profile.clone(),
        codex_linux_sandbox_exe,
        base_instructions: None,
        include_apply_patch_tool: None,
        include_view_image_tool: None,
        show_raw_agent_reasoning: cli.oss.then_some(true),
        tools_web_search_request: cli.web_search.then_some(true),
        additional_writable_roots: additional_dirs,
    };
    let raw_overrides = cli.config_overrides.raw_overrides.clone();
    let overrides_cli = codex_common::CliConfigOverrides { raw_overrides };
    let cli_kv_overrides = match overrides_cli.parse_overrides() {
        Ok(v) => v,
        #[allow(clippy::print_stderr)]
        Err(e) => {
            eprintln!("Error parsing -c overrides: {e}");
            std::process::exit(1);
        }
    };

    let config = load_config_or_exit(cli_kv_overrides.clone(), overrides.clone()).await;

    if let Some(warning) = add_dir_warning_message(&cli.add_dir, &config.sandbox_policy) {
        #[allow(clippy::print_stderr)]
        {
            eprintln!("Error adding directories: {warning}");
            std::process::exit(1);
        }
    }

    #[allow(clippy::print_stderr)]
    if let Err(err) = enforce_login_restrictions(&config).await {
        eprintln!("{err}");
        std::process::exit(1);
    }

    let active_profile = config.active_profile.clone();
    let log_dir = codex_core::config::log_dir(&config)?;
    std::fs::create_dir_all(&log_dir)?;
    // Open (or create) your log file, appending to it.
    let mut log_file_opts = OpenOptions::new();
    log_file_opts.create(true).append(true);

    // Ensure the file is only readable and writable by the current user.
    // Doing the equivalent to `chmod 600` on Windows is quite a bit more code
    // and requires the Windows API crates, so we can reconsider that when
    // Codex CLI is officially supported on Windows.
    #[cfg(unix)]
    {
        use std::os::unix::fs::OpenOptionsExt;
        log_file_opts.mode(0o600);
    }

    let log_file = log_file_opts.open(log_dir.join("codex-tui.log"))?;

    // Wrap file in non‑blocking writer.
    let (non_blocking, _guard) = non_blocking(log_file);

    // use RUST_LOG env var, default to info for codex crates.
    let env_filter = || {
        EnvFilter::try_from_default_env().unwrap_or_else(|_| {
            EnvFilter::new("codex_core=info,codex_tui=info,codex_rmcp_client=info")
        })
    };

    let file_layer = tracing_subscriber::fmt::layer()
        .with_writer(non_blocking)
        .with_target(false)
        .with_span_events(tracing_subscriber::fmt::format::FmtSpan::CLOSE)
        .with_filter(env_filter());

    let feedback = codex_feedback::CodexFeedback::new();
    let targets = Targets::new().with_default(tracing::Level::TRACE);

    let feedback_layer = tracing_subscriber::fmt::layer()
        .with_writer(feedback.make_writer())
        .with_ansi(false)
        .with_target(false)
        .with_filter(targets);

    if cli.oss {
        codex_ollama::ensure_oss_ready(&config)
            .await
            .map_err(|e| std::io::Error::other(format!("OSS setup failed: {e}")))?;
    }

    let otel = codex_core::otel_init::build_provider(&config, env!("CARGO_PKG_VERSION"));

    #[allow(clippy::print_stderr)]
    let otel = match otel {
        Ok(otel) => otel,
        Err(e) => {
            eprintln!("Could not create otel exporter: {e}");
            std::process::exit(1);
        }
    };

    if let Some(provider) = otel.as_ref() {
        let otel_layer = OpenTelemetryTracingBridge::new(&provider.logger).with_filter(
            tracing_subscriber::filter::filter_fn(codex_core::otel_init::codex_export_filter),
        );

        let _ = tracing_subscriber::registry()
            .with(file_layer)
            .with(feedback_layer)
            .with(otel_layer)
            .try_init();
    } else {
        let _ = tracing_subscriber::registry()
            .with(file_layer)
            .with(feedback_layer)
            .try_init();
    };

    run_ratatui_app(
        cli,
        config,
        overrides,
        cli_kv_overrides,
        active_profile,
        feedback,
    )
    .await
    .map_err(|err| std::io::Error::other(err.to_string()))
}

async fn run_ratatui_app(
    cli: Cli,
    initial_config: Config,
    overrides: ConfigOverrides,
    cli_kv_overrides: Vec<(String, toml::Value)>,
    active_profile: Option<String>,
    feedback: codex_feedback::CodexFeedback,
) -> color_eyre::Result<AppExitInfo> {
    color_eyre::install()?;

    // Forward panic reports through tracing so they appear in the UI status
    // line, but do not swallow the default/color-eyre panic handler.
    // Chain to the previous hook so users still get a rich panic report
    // (including backtraces) after we restore the terminal.
    let prev_hook = std::panic::take_hook();
    std::panic::set_hook(Box::new(move |info| {
        tracing::error!("panic: {info}");
        prev_hook(info);
    }));
    let mut terminal = tui::init()?;
    terminal.clear()?;

    let mut tui = Tui::new(terminal);

    #[cfg(not(debug_assertions))]
    {
        use crate::update_prompt::UpdatePromptOutcome;

        let skip_update_prompt = cli.prompt.as_ref().is_some_and(|prompt| !prompt.is_empty());
        if !skip_update_prompt {
            match update_prompt::run_update_prompt_if_needed(&mut tui, &initial_config).await? {
                UpdatePromptOutcome::Continue => {}
                UpdatePromptOutcome::RunUpdate(action) => {
                    crate::tui::restore()?;
                    return Ok(AppExitInfo {
                        token_usage: codex_core::protocol::TokenUsage::default(),
                        conversation_id: None,
                        update_action: Some(action),
                    });
                }
            }
        }
    }

    // Initialize high-fidelity session event logging if enabled.
    session_log::maybe_init(&initial_config);

    let auth_manager = AuthManager::shared(initial_config.codex_home.clone(), false);
    let login_status = get_login_status(&initial_config);
    let should_show_trust_screen = should_show_trust_screen(&initial_config);
    let should_show_windows_wsl_screen =
        cfg!(target_os = "windows") && !initial_config.windows_wsl_setup_acknowledged;
    let should_show_onboarding = should_show_onboarding(
        login_status,
        &initial_config,
        should_show_trust_screen,
        should_show_windows_wsl_screen,
    );

    let config = if should_show_onboarding {
        let onboarding_result = run_onboarding_app(
            OnboardingScreenArgs {
                show_login_screen: should_show_login_screen(login_status, &initial_config),
                show_windows_wsl_screen: should_show_windows_wsl_screen,
                show_trust_screen: should_show_trust_screen,
                login_status,
                auth_manager: auth_manager.clone(),
                config: initial_config.clone(),
            },
            &mut tui,
        )
        .await?;
        if onboarding_result.windows_install_selected {
            restore();
            session_log::log_session_end();
            let _ = tui.terminal.clear();
            if let Err(err) = writeln!(std::io::stdout(), "{WSL_INSTRUCTIONS}") {
                tracing::error!("Failed to write WSL instructions: {err}");
            }
            return Ok(AppExitInfo {
                token_usage: codex_core::protocol::TokenUsage::default(),
                conversation_id: None,
                update_action: None,
            });
        }
        // if the user acknowledged windows or made an explicit decision ato trust the directory, reload the config accordingly
        if should_show_windows_wsl_screen
            || onboarding_result
                .directory_trust_decision
                .map(|d| d == TrustDirectorySelection::Trust)
                .unwrap_or(false)
        {
            load_config_or_exit(cli_kv_overrides, overrides).await
        } else {
            initial_config
        }
    } else {
        initial_config
    };

    // Determine resume behavior: explicit id, then resume last, then picker.
    let resume_selection = if let Some(id_str) = cli.resume_session_id.as_deref() {
        match find_conversation_path_by_id_str(&config.codex_home, id_str).await? {
            Some(path) => resume_picker::ResumeSelection::Resume(path),
            None => {
                error!("Error finding conversation path: {id_str}");
                restore();
                session_log::log_session_end();
                let _ = tui.terminal.clear();
                if let Err(err) = writeln!(
                    std::io::stdout(),
                    "No saved session found with ID {id_str}. Run `codex resume` without an ID to choose from existing sessions."
                ) {
                    error!("Failed to write resume error message: {err}");
                }
                return Ok(AppExitInfo {
                    token_usage: codex_core::protocol::TokenUsage::default(),
                    conversation_id: None,
                    update_action: None,
                });
            }
        }
    } else if cli.resume_last {
        match RolloutRecorder::list_conversations(
            &config.codex_home,
            1,
            None,
            INTERACTIVE_SESSION_SOURCES,
        )
        .await
        {
            Ok(page) => page
                .items
                .first()
                .map(|it| resume_picker::ResumeSelection::Resume(it.path.clone()))
                .unwrap_or(resume_picker::ResumeSelection::StartFresh),
            Err(_) => resume_picker::ResumeSelection::StartFresh,
        }
    } else if cli.resume_picker {
        match resume_picker::run_resume_picker(&mut tui, &config.codex_home).await? {
            resume_picker::ResumeSelection::Exit => {
                restore();
                session_log::log_session_end();
                return Ok(AppExitInfo {
                    token_usage: codex_core::protocol::TokenUsage::default(),
                    conversation_id: None,
                    update_action: None,
                });
            }
            other => other,
        }
    } else {
        resume_picker::ResumeSelection::StartFresh
    };

    let Cli { prompt, images, .. } = cli;

    let app_result = App::run(
        &mut tui,
        auth_manager,
        config,
        active_profile,
        prompt,
        images,
        resume_selection,
        feedback,
    )
    .await;

    restore();
    // Mark the end of the recorded session.
    session_log::log_session_end();
    // ignore error when collecting usage – report underlying error instead
    app_result
}

#[expect(
    clippy::print_stderr,
    reason = "TUI should no longer be displayed, so we can write to stderr."
)]
fn restore() {
    if let Err(err) = tui::restore() {
        eprintln!(
            "failed to restore terminal. Run `reset` or restart your terminal to recover: {err}"
        );
    }
}

#[derive(Debug, Clone, Copy, PartialEq, Eq)]
pub enum LoginStatus {
    AuthMode(AuthMode),
    NotAuthenticated,
}

fn get_login_status(config: &Config) -> LoginStatus {
    if config.model_provider.requires_openai_auth {
        // Reading the OpenAI API key is an async operation because it may need
        // to refresh the token. Block on it.
        let codex_home = config.codex_home.clone();
        match CodexAuth::from_codex_home(&codex_home) {
            Ok(Some(auth)) => LoginStatus::AuthMode(auth.mode),
            Ok(None) => LoginStatus::NotAuthenticated,
            Err(err) => {
                error!("Failed to read auth.json: {err}");
                LoginStatus::NotAuthenticated
            }
        }
    } else {
        LoginStatus::NotAuthenticated
    }
}

async fn load_config_or_exit(
    cli_kv_overrides: Vec<(String, toml::Value)>,
    overrides: ConfigOverrides,
) -> Config {
    #[allow(clippy::print_stderr)]
    match Config::load_with_cli_overrides(cli_kv_overrides, overrides).await {
        Ok(config) => config,
        Err(err) => {
            eprintln!("Error loading configuration: {err}");
            std::process::exit(1);
        }
    }
}

/// Determine if user has configured a sandbox / approval policy,
/// or if the current cwd project is already trusted. If not, we need to
/// show the trust screen.
fn should_show_trust_screen(config: &Config) -> bool {
    if config.did_user_set_custom_approval_policy_or_sandbox_mode {
        // if the user has overridden either approval policy or sandbox mode,
        // skip the trust flow
        false
    } else {
        // otherwise, skip iff the active project is trusted
        !config.active_project.is_trusted()
    }
}

fn should_show_onboarding(
    login_status: LoginStatus,
    config: &Config,
    show_trust_screen: bool,
    show_windows_wsl_screen: bool,
) -> bool {
    if show_windows_wsl_screen {
        return true;
    }

    if show_trust_screen {
        return true;
    }

    should_show_login_screen(login_status, config)
}

fn should_show_login_screen(login_status: LoginStatus, config: &Config) -> bool {
    // Only show the login screen for providers that actually require OpenAI auth
    // (OpenAI or equivalents). For OSS/other providers, skip login entirely.
    if !config.model_provider.requires_openai_auth {
        return false;
    }

    login_status == LoginStatus::NotAuthenticated
}<|MERGE_RESOLUTION|>--- conflicted
+++ resolved
@@ -77,7 +77,6 @@
 mod voice;
 mod wrapping;
 
-<<<<<<< HEAD
 /// Update action the CLI should perform after the TUI exits.
 #[derive(Debug, Clone, Copy, PartialEq, Eq)]
 pub enum UpdateAction {
@@ -106,9 +105,6 @@
         format!("{command} {args_str}")
     }
 }
-=======
-mod wrapping;
->>>>>>> da82153a
 
 #[cfg(test)]
 pub mod test_backend;
