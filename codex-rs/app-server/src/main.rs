--- conflicted
+++ resolved
@@ -1,30 +1,21 @@
-<<<<<<< HEAD
 use std::net::SocketAddr;
 
+use anyhow::Context;
 use clap::Parser;
 use codex_app_server::DEFAULT_WEBSOCKET_PATH;
-=======
-use anyhow::Context;
-use clap::Parser;
 use codex_app_server::KafkaOptions;
->>>>>>> 87bd88fd
 use codex_app_server::ServerOptions;
 use codex_app_server::WebsocketOptions;
 use codex_app_server::run_main;
 use codex_arg0::arg0_dispatch_or_else;
 use codex_common::CliConfigOverrides;
 
-<<<<<<< HEAD
-#[derive(Parser, Debug)]
-=======
 #[derive(Debug, Parser)]
->>>>>>> 87bd88fd
 #[command(name = "codex-app-server", version, disable_help_subcommand = true)]
 struct Cli {
     #[clap(flatten)]
     config_overrides: CliConfigOverrides,
 
-<<<<<<< HEAD
     /// Bind address for the WebSocket listener (e.g. 0.0.0.0:7443)
     #[clap(long = "websocket", value_name = "ADDR")]
     websocket: Option<SocketAddr>,
@@ -33,19 +24,14 @@
     #[clap(long = "websocket-path", value_name = "PATH", default_value = DEFAULT_WEBSOCKET_PATH)]
     websocket_path: String,
 
-    /// Keep stdin/stdout JSONL transport enabled while WebSocket runs.
-=======
     #[clap(flatten)]
     kafka: KafkaCliOptions,
 
-    /// Keep stdin/stdout JSONL transport enabled while Kafka runs.
->>>>>>> 87bd88fd
+    /// Keep stdin/stdout JSONL transport enabled while additional transports run.
     #[clap(long)]
     stdio: bool,
 }
 
-<<<<<<< HEAD
-=======
 #[derive(Debug, Default, Parser)]
 struct KafkaCliOptions {
     /// Kafka bootstrap servers list, e.g. localhost:9092.
@@ -106,34 +92,33 @@
     }
 }
 
->>>>>>> 87bd88fd
 fn main() -> anyhow::Result<()> {
     arg0_dispatch_or_else(|codex_linux_sandbox_exe| async move {
         let Cli {
             config_overrides,
-<<<<<<< HEAD
             websocket,
             websocket_path,
-=======
             kafka,
->>>>>>> 87bd88fd
             stdio,
         } = Cli::parse();
 
         let mut server_options = ServerOptions::default();
-<<<<<<< HEAD
+        let mut transport_added = false;
+
         if let Some(addr) = websocket {
-            if !stdio {
+            if !stdio && !transport_added {
                 server_options.disable_stdio();
             }
             server_options.add_websocket(WebsocketOptions::new(addr, websocket_path));
-=======
+            transport_added = true;
+        }
+
         if let Some(kafka_options) = kafka.try_build()? {
-            if !stdio {
+            if !stdio && !transport_added {
                 server_options.disable_stdio();
             }
             server_options.add_kafka(kafka_options);
->>>>>>> 87bd88fd
+            transport_added = true;
         }
 
         run_main(codex_linux_sandbox_exe, config_overrides, server_options).await?;
